--- conflicted
+++ resolved
@@ -25,12 +25,9 @@
 import numpy as np
 import logging
 import subprocess
-<<<<<<< HEAD
 from shutil import move
-=======
 import cclib
 import time
->>>>>>> 72f45006
 FORMAT = "%(filename)s:%(lineno)d %(funcName)s %(levelname)s %(message)s"
 logging.basicConfig(format=FORMAT, level=logging.INFO)
 
