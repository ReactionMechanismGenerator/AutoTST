#!/usr/bin/python
# -*- coding: utf-8 -*-

##########################################################################
#
#   AutoTST - Automated Transition State Theory
#
#   Copyright (c) 2015-2018 Prof. Richard H. West (r.west@northeastern.edu)
#
#   Permission is hereby granted, free of charge, to any person obtaining a
#   copy of this software and associated documentation files (the 'Software'),
#   to deal in the Software without restriction, including without limitation
#   the rights to use, copy, modify, merge, publish, distribute, sublicense,
#   and/or sell copies of the Software, and to permit persons to whom the
#   Software is furnished to do so, subject to the following conditions:
#
#   The above copyright notice and this permission notice shall be included in
#   all copies or substantial portions of the Software.
#
#   THE SOFTWARE IS PROVIDED 'AS IS', WITHOUT WARRANTY OF ANY KIND, EXPRESS OR
#   IMPLIED, INCLUDING BUT NOT LIMITED TO THE WARRANTIES OF MERCHANTABILITY,
#   FITNESS FOR A PARTICULAR PURPOSE AND NONINFRINGEMENT. IN NO EVENT SHALL THE
#   AUTHORS OR COPYRIGHT HOLDERS BE LIABLE FOR ANY CLAIM, DAMAGES OR OTHER
#   LIABILITY, WHETHER IN AN ACTION OF CONTRACT, TORT OR OTHERWISE, ARISING
#   FROM, OUT OF OR IN CONNECTION WITH THE SOFTWARE OR THE USE OR OTHER
#   DEALINGS IN THE SOFTWARE.
#
##########################################################################
import itertools
import logging
import pandas as pd
import numpy as np
import os
import multiprocessing
from multiprocessing import Process, Manager
import time

import ase
from ase import Atoms
from ase import calculators
from ase.calculators.calculator import FileIOCalculator
from ase.optimize import BFGS

import autotst
from autotst.species import Conformer
from autotst.reaction import TS
from autotst.conformer.utilities import get_energy, find_terminal_torsions


def find_all_combos(
        conformer,
        delta=float(60),
        cistrans=True,
        chiral_centers=True):
    """
    A function to find all possible conformer combinations for a given conformer

    Params:
    - conformer (`Conformer`) an AutoTST `Conformer` object of interest
    - delta (int or float): a number between 0 and 180 or how many conformers to generate per dihedral
    - cistrans (bool): indication of if one wants to consider cistrans bonds
    - chiral_centers (bool): indication of if one wants to consider chiral centers bonds

    Returns:
    - all_combos (list): a list corresponding to the number of unique conformers created.
    """

    conformer.get_geometries()

    _, torsions = find_terminal_torsions(conformer)
    cistranss = conformer.cistrans
    chiral_centers = conformer.chiral_centers

    torsion_angles = np.arange(0, 360, delta)
    torsion_combos = list(itertools.product(
        torsion_angles, repeat=len(torsions)))

    if cistrans:
        cistrans_options = ["E", "Z"]
        cistrans_combos = list(itertools.product(
            cistrans_options, repeat=len(cistranss)))



    else:
        cistrans_combos = [()]

    if chiral_centers:
        chiral_options = ["R", "S"]
        chiral_combos = list(itertools.product(
            chiral_options, repeat=len(chiral_centers)))

    else:
        chiral_combos = [()]

    all_combos = list(
        itertools.product(
            torsion_combos,
            cistrans_combos,
            chiral_combos))
    return all_combos


def systematic_search(conformer,
                      delta=float(60),
                      cistrans=True,
                      chiral_centers=True,
                      ):
    """
    Perfoms a systematic conformer analysis of a `Conformer` or a `TS` object

    Variables:
    - conformer (`Conformer` or `TS`): a `Conformer` or `TS` object of interest
    - delta (int or float): a number between 0 and 180 or how many conformers to generate per dihedral
    - cistrans (bool): indication of if one wants to consider cistrans bonds
    - chiral_centers (bool): indication of if one wants to consider chiral centers bonds

    Returns:
    - confs (list): a list of unique `Conformer` objects within 1 kcal/mol of the lowest energy conformer determined
    """
    # Takes each of the molecule objects

    combos = find_all_combos(
        conformer,
        delta=delta,
        cistrans=cistrans,
        chiral_centers=chiral_centers)

    if len(combos) == 0:
        logging.info(
            "This species has no torsions, cistrans bonds, or chiral centers")
        logging.info("Returning origional conformer")
        return [conformer]

    _, torsions = find_terminal_torsions(conformer)

    calc = conformer.ase_molecule.get_calculator()
    if isinstance(calc, FileIOCalculator):
        logging.info("The calculator generates input and output files.")

    results = []
    conformers = {}
    combinations = {}
    for index, combo in enumerate(combos):

        combinations[index] = combo

        torsions, cistrans, chiral_centers = combo

        for i, torsion in enumerate(torsions):

            tor = conformer.torsions[i]
            i, j, k, l = tor.atom_indices
            mask = tor.mask

            conformer.ase_molecule.set_dihedral(
                a1=i,
                a2=j,
                a3=k,
                a4=l,
                angle=torsion,
                mask=mask
            )
            conformer.update_coords()

        for i, e_z in enumerate(cistrans):
            ct = conformer.cistrans[i]
            conformer.set_cistrans(ct.index, e_z)

        for i, s_r in enumerate(chiral_centers):
            center = conformer.chiral_centers[i]
            conformer.set_chirality(center.index, s_r)

        conformer.update_coords_from("ase")

        conformers[index] = conformer.copy()

    logging.info(
        "There are {} unique conformers generated".format(len(conformers)))

    def opt_conf(conformer, calculator, i):
        """
        A helper function to optimize the geometry of a conformer.
        Only for use within this parent function
        """

        labels = []
        for bond in conformer.bonds:
            labels.append(bond.atom_indices)

        if isinstance(conformer, TS):
            label = conformer.reaction_label
            ind1 = conformer.rmg_molecule.getLabeledAtom("*1").sortingLabel
            ind2 = conformer.rmg_molecule.getLabeledAtom("*3").sortingLabel
            labels.append([ind1, ind2])
            type = 'ts'
        else:
            label = conformer.smiles
            type = 'species'

        if isinstance(calc, FileIOCalculator):
            if calculator.directory:
                directory = calculator.directory 
            else: 
                directory = 'conformer_logs'
            calculator.label = "{}_{}".format(conformer.smiles, i)
            calculator.directory = os.path.join(directory, label,'{}_{}'.format(conformer.smiles, i))
            if not os.path.exists(calculator.directory):
                try:
                    os.makedirs(calculator.directory)
                except OSError:
                    logging.info("An error occured when creating {}".format(calculator.directory))

            calculator.atoms = conformer.ase_molecule

        from ase.constraints import FixBondLengths
        c = FixBondLengths(labels)
        conformer.ase_molecule.set_constraint(c)

        conformer.ase_molecule.set_calculator(calculator)

        opt = BFGS(conformer.ase_molecule, logfile=None)
<<<<<<< HEAD
        opt.run(fmax=0.1)
=======
        opt.run()

>>>>>>> d1c888b3
        conformer.update_coords_from("ase")
        energy = get_energy(conformer)
        return_dict[i] = (energy, conformer.ase_molecule.arrays,
                          conformer.ase_molecule.get_all_distances())

    manager = Manager()
    return_dict = manager.dict()

    processes = []
    for i, conf in list(conformers.items()):
        p = Process(target=opt_conf, args=(conf, calc, i))
        processes.append(p)

    active_processes = []
    for process in processes:
        if len(active_processes) < multiprocessing.cpu_count():
            process.start()
            active_processes.append(process)
            continue

        else:
            one_done = False
            while not one_done:
                for i, p in enumerate(active_processes):
                    if not p.is_alive():
                        one_done = True
                        break

            process.start()
            active_processes[i] = process
    complete = np.zeros_like(active_processes, dtype=bool)
    while not np.all(complete):
        for i, p in enumerate(active_processes):
            if not p.is_alive():
                complete[i] = True

    from ase import units
    results = []
    for _, values in list(return_dict.items()):
        results.append(values)

    df = pd.DataFrame(results, columns=["energy", "arrays", 'distances'])
    df = df[df.energy < df.energy.min() + units.kcal / units.mol /
            units.eV].sort_values("energy")

    tolerance = 0.1
    scratch_index = []
    unique_index = []
    for index in df.index:
        if index in scratch_index:
            continue
        unique_index.append(index)
        scratch_index.append(index)
        distances = df.distances[index]
        for other_index in df.index:
            if other_index in scratch_index:
                continue

            other_distances = df.distances[other_index]

            if tolerance > np.sqrt((distances - other_distances)**2).mean():
                scratch_index.append(other_index)

    logging.info("We have identified {} unique conformers for {}".format(
        len(unique_index), conformer))
    confs = []
    i = 0
    for info in df[["energy", "arrays"]].loc[unique_index].values:
        copy_conf = conformer.copy()

        energy, array = info
        copy_conf.energy = energy
        copy_conf.ase_molecule.set_positions(array["positions"])
        copy_conf.update_coords_from("ase")
        c = copy_conf.copy()
        c.index = i
        confs.append(c)
        i += 1

    return confs<|MERGE_RESOLUTION|>--- conflicted
+++ resolved
@@ -220,12 +220,7 @@
         conformer.ase_molecule.set_calculator(calculator)
 
         opt = BFGS(conformer.ase_molecule, logfile=None)
-<<<<<<< HEAD
         opt.run(fmax=0.1)
-=======
-        opt.run()
-
->>>>>>> d1c888b3
         conformer.update_coords_from("ase")
         energy = get_energy(conformer)
         return_dict[i] = (energy, conformer.ase_molecule.arrays,
