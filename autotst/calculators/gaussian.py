#!/usr/bin/python
# -*- coding: utf-8 -*-

################################################################################
#
#   AutoTST - Automated Transition State Theory
#
#   Copyright (c) 2015-2018 Prof. Richard H. West (r.west@northeastern.edu)
#
#   Permission is hereby granted, free of charge, to any person obtaining a
#   copy of this software and associated documentation files (the 'Software'),
#   to deal in the Software without restriction, including without limitation
#   the rights to use, copy, modify, merge, publish, distribute, sublicense,
#   and/or sell copies of the Software, and to permit persons to whom the
#   Software is furnished to do so, subject to the following conditions:
#
#   The above copyright notice and this permission notice shall be included in
#   all copies or substantial portions of the Software.
#
#   THE SOFTWARE IS PROVIDED 'AS IS', WITHOUT WARRANTY OF ANY KIND, EXPRESS OR
#   IMPLIED, INCLUDING BUT NOT LIMITED TO THE WARRANTIES OF MERCHANTABILITY,
#   FITNESS FOR A PARTICULAR PURPOSE AND NONINFRINGEMENT. IN NO EVENT SHALL THE
#   AUTHORS OR COPYRIGHT HOLDERS BE LIABLE FOR ANY CLAIM, DAMAGES OR OTHER
#   LIABILITY, WHETHER IN AN ACTION OF CONTRACT, TORT OR OTHERWISE, ARISING
#   FROM, OUT OF OR IN CONNECTION WITH THE SOFTWARE OR THE USE OR OTHER
#   DEALINGS IN THE SOFTWARE.
#
################################################################################

import os
import itertools
import logging
import numpy as np

import rmgpy
from rmgpy.molecule import Molecule
from rmgpy.reaction import Reaction

import autotst
from autotst.reaction import AutoTST_Reaction, AutoTST_TS
from autotst.molecule import AutoTST_Molecule
from autotst.calculators.vibrational_analysis import Vibrational_Analysis
from autotst.calculators.calculator import AutoTST_Calculator

from rdkit import Chem
from cclib.io import ccread

from ase.io.gaussian import read_gaussian, read_gaussian_out
from ase.calculators.gaussian import Gaussian


def update_from_ase(autotst_obj, ase_object):
    """
    A function designed to update all objects based off of their ase objects
    """
    if isinstance(autotst_obj, autotst.molecule.AutoTST_Molecule):
        autotst_obj.ase_molecule = ase_object
        autotst_obj.update_from_ase_mol()

    if isinstance(autotst_obj, autotst.reaction.AutoTST_Reaction):
        autotst_obj.ts.ase_ts = ase_object
        autotst_obj.ts.update_from_ase_ts()

    if isinstance(autotst_obj, autotst.reaction.AutoTST_TS):
        autotst_obj.ase_ts = ase_object
        autotst_obj.update_from_ase_ts()

    return autotst_obj


class AutoTST_Gaussian(AutoTST_Calculator):

    def __init__(self,
                 autotst_reaction=None,
                 mem="5GB",
                 nprocshared=20,
                 scratch=".",
                 method="m062x",
                 basis="6-311+g(2df,2p)",
                 save_directory="."):
        """
        A method to create all of the calculators needed for AutoTST

        :params:
        autotst_reaction: (AutoTST_Reaction) The reaction of interest
        scratch: (str) The directory that you would like to use for calculations
        """

        self.reaction = autotst_reaction
        self.mem = mem
        self.nprocshared = nprocshared
        self.scratch = scratch
        self.method = method
        self.basis = basis
<<<<<<< HEAD
=======
        self.save_directory = save_directory
        self.label = autotst_reaction.label
>>>>>>> 01787aed

        if autotst_reaction:
            self.save_directory = save_directory

            self.get_reactant_and_product_calcs(
                self.mem, self.nprocshared, self.scratch, self.method, self.basis)

            self.shell_calc = self.get_shell_calc(
                self.mem, self.nprocshared, self.scratch, self.method, self.basis)
            self.center_calc = self.get_center_calc(
                self.mem, self.nprocshared, self.scratch, self.method, self.basis)
            self.overall_calc = self.get_overall_calc(
                self.mem, self.nprocshared, self.scratch, self.method, self.basis)
            self.irc_calc = self.get_irc_calc(
                self.mem, self.nprocshared, self.scratch, self.method, self.basis)

            self.completed_irc = False

    def __repr__(self):
        return '<AutoTST Gaussian Calculators "{0}">'.format(self.reaction.label)

    def reactants_or_products_calc(self, autotst_mol, mem="5GB", nprocshared=20, scratch=".", method="m062x", basis="6-311+g(2df,2p)"):
        "A method that creates a calculator for a reactant or product"

        autotst_mol.rmg_molecule.updateMultiplicity()

        # using this round about way of doing stuff because rmg's `toAugumentedInChIKey` method doesn't work on our cluster

        smiles = autotst_mol.rmg_molecule.toSMILES()
        label = Chem.rdinchi.InchiToInchiKey(
            Chem.MolToInchi(Chem.MolFromSmiles(smiles))).strip("-N")

        calc = Gaussian(mem=mem,
                        nprocshared=nprocshared,
                        label=label,
                        scratch=scratch,
                        method=method,
                        basis=basis,
                        extra="opt=(verytight,gdiis) freq IOP(2/16=3)",
                        multiplicity=autotst_mol.rmg_molecule.multiplicity
                        )
        del calc.parameters['force']

        return calc

    def get_rotor_calcs(self, autotst_object, mem="5GB", nprocshared=20, scratch=".", method="m062x", basis="6-311+g(2df,2p)"):
        """ A method to create all of the calculators needed to perform hindered rotor calculations"""

        calculators = {}
        for torsion in autotst_object.torsions:
            string = ""
            for bond in autotst_object.bonds:
                i, j = bond.indices
                string += "B {} {}\n".format(i+1, j+1)

            i, j, k, l = torsion.indices
            string += "D {} {} {} {} S 36 10.0".format(i+1, j+1, k+1, l+1)

            if isinstance(autotst_object, AutoTST_Reaction):
                label = autotst_object.label + "_tor_{}_{}".format(j, k)
                mult = autotst_object.ts.rmg_ts.multiplicity
            elif isinstance(autotst_object, AutoTST_TS):
                label = autotst_object.label + "_tor_{}_{}".format(j, k)
                mult = autotst_object.rmg_ts.multiplicity
            elif isinstance(autotst_object, AutoTST_Molecule):
                smiles = autotst_object.rmg_molecule.toSMILES()
                label = Chem.rdinchi.InchiToInchiKey(
                    Chem.MolToInchi(Chem.MolFromSmiles(smiles))).strip("-N")
                label += "_tor{}{}".format(j, k)
                mult = autotst_object.rmg_molecule.multiplicity

            calc = Gaussian(mem=mem,
                            nprocshared=nprocshared,
                            label=label,
                            scratch=scratch,
                            method=method,
                            basis=basis,
                            extra="Opt=(CalcFC,ModRedun)",
                            multiplicity=mult,
                            addsec=[string])

            del calc.parameters['force']
            calculators[(j, k)] = calc

        return calculators

    def get_reactant_and_product_calcs(self, mem="5GB", nprocshared=20, scratch=".", method="m062x", basis="6-311+g(2df,2p)"):
        "A method that collects all of the calculators for reactants and prods"

        self.reactant_calcs = {}
        self.product_calcs = {}

        for reactant in self.reaction.reactant_mols:
            calc = self.reactants_or_products_calc(
                reactant, mem, nprocshared, scratch, method, basis)
            self.reactant_calcs[reactant] = calc

        for product in self.reaction.product_mols:
            calc = self.reactants_or_products_calc(
                product, mem, nprocshared, scratch, method, basis)
            self.product_calcs[product] = calc

    def get_shell_calc(self, mem="5GB", nprocshared=20, scratch=".", method="m062x", basis="6-311+g(2df,2p)"):
        "A method to create a calculator that optimizes the reaction shell"

        indicies = []
        for i, atom in enumerate(self.reaction.ts.rmg_ts.atoms):
            if not (atom.label == ""):
                indicies.append(i)

        combos = ""
        for combo in list(itertools.combinations(indicies, 2)):
            a, b = combo
            combos += "{0} {1} F\n".format(a+1, b+1)

        self.reaction.ts.rmg_ts.updateMultiplicity()

        label = self.reaction.label.replace(
            "(", "left").replace(")", "right") + "_shell"

        calc = Gaussian(mem=mem,
                        nprocshared=nprocshared,
                        label=label,
                        scratch=scratch,
                        method=method,
                        basis=basis,
                        extra="Opt=(ModRedun,Loose) Int(Grid=SG1)",
                        multiplicity=self.reaction.ts.rmg_ts.multiplicity,
                        addsec=[combos[:-1]])

        del calc.parameters['force']
        return calc

    def get_center_calc(self, mem="5GB", nprocshared=20, scratch=".", method="m062x", basis="6-311+g(2df,2p)"):
        "A method to create the calculator to perform the reaction center opt"

        indicies = []
        for i, atom in enumerate(self.reaction.ts.rmg_ts.atoms):
            if (atom.label == ""):
                indicies.append(i)

        combos = ""
        for combo in list(itertools.combinations(indicies, 2)):
            a, b = combo
            combos += "{0} {1} F\n".format(a+1, b+1)

        self.reaction.ts.rmg_ts.updateMultiplicity()

        label = self.reaction.label.replace(
            "(", "left").replace(")", "right") + "_center"

        calc = Gaussian(mem=mem,
                        nprocshared=nprocshared,
                        label=label,
                        scratch=scratch,
                        method=method,
                        basis=basis,
                        extra="opt=(ts,calcfc,noeigentest,ModRedun)",
                        multiplicity=self.reaction.ts.rmg_ts.multiplicity,
                        addsec=[combos[:-1]])

        del calc.parameters['force']
        return calc

    def get_overall_calc(self, mem="5GB", nprocshared=20, scratch=".", method="m062x", basis="6-311+g(2df,2p)"):
        "A method to create the calculator to perform the full TS optimization"

        self.reaction.ts.rmg_ts.updateMultiplicity()

        label = self.reaction.label.replace("(", "left").replace(")", "right")

        calc = Gaussian(mem=mem,
                        nprocshared=nprocshared,
                        label=label,
                        scratch=scratch,
                        method=method,
                        basis=basis,
                        extra="opt=(ts,calcfc,noeigentest) freq",
                        multiplicity=self.reaction.ts.rmg_ts.multiplicity)

        del calc.parameters['force']
        return calc

    def get_irc_calc(self, mem="5GB", nprocshared=20, scratch=".", method="m062x", basis="6-311+g(2df,2p)"):
        "A method to create the IRC calculator object"

        self.reaction.ts.rmg_ts.updateMultiplicity()
        label = self.reaction.label.replace(
            "(", "left").replace(")", "right") + "_irc"

        calc = Gaussian(mem=mem,
                        nprocshared=nprocshared,
                        label=label,
                        scratch=scratch,
                        method=method,
                        basis=basis,
                        extra="irc=(calcall)",
                        multiplicity=self.reaction.ts.rmg_ts.multiplicity)

        del calc.parameters['force']
        return calc

    def calculate(self, autotst_object, calc):
        """
        A method to perform a calculation given a calculator and an AutoTST
        object. If the corresponding log file already exists, we will skip it

        :params:
        autotst_object: (AutoTST_Molecule, AutoTST_TS, AutoTST_Reaction) an
        AutoTST object that you want to run calculations on
        calc: (ase.calculators.calculator) the calculator that you want to run
        """

        def update_from_ase(autotst_obj, ase_object):
            """
            A function designed to update all objects based off of their ase objects
            """
            if isinstance(autotst_obj, autotst.molecule.AutoTST_Molecule):
                autotst_obj.ase_molecule = ase_object
                autotst_obj.update_from_ase_mol()

            if isinstance(autotst_obj, autotst.reaction.AutoTST_Reaction):
                autotst_obj.ts.ase_ts = ase_object
                autotst_obj.ts.update_from_ase_ts()

            if isinstance(autotst_obj, autotst.reaction.AutoTST_TS):
                autotst_obj.ase_ts = ase_object
                autotst_obj.update_from_ase_ts()

            return autotst_obj

        current_path = os.getcwd()
        scratch_path = os.path.expanduser(
            calc.scratch)

        new_file_name = calc.label.replace(
            "left", "(").replace("right", ")") + ".log"
        old_file_name = calc.label + ".log"

        if isinstance(autotst_object, AutoTST_Molecule):
            ase_object = autotst_object.ase_molecule
        elif isinstance(autotst_object, AutoTST_Reaction):
            ase_object = autotst_object.ts.ase_ts
        elif isinstance(autotst_object, AutoTST_TS):
            ase_object = autotst_object.ase_ts

        os.chdir(scratch_path)

        if os.path.exists(new_file_name):
            # We found a finished file file... it should be fixed
            logging.info(
                "Found previous file for {}, verifying it...".format(new_file_name))
            complete, success = self.verify_output_file(new_file_name)
            if success:
                logging.info("Old output file verified, reading it in...")
                ase_object = read_gaussian_out(new_file_name)
                autotst_object = update_from_ase(autotst_object, ase_object)
                os.chdir(current_path)
                return autotst_object, True

            elif complete:
                logging.info(
                    "Output file did not converge, attempting to run one last time...")
                try:
                    calc.calculate(ase_object)
                    ase_object = read_gaussian_out(
                        old_file_name)
                    autotst_object = update_from_ase(
                        autotst_object, ase_object)
                    os.chdir(current_path)
                    return autotst_object, True

                except:  # TODO: add error for seg fault
                    logging.info("{} failed... again...".format(new_file_name))
                    os.chdir(current_path)
                    return autotst_object, False

            elif (new_file_name == old_file_name) and (not complete):
                # The file names are identical and the job isn't complete yet
                
                logging.info(
                    "Job appears to be running for this calculation, waiting for it to complete...")
                
                from time import sleep

                f = open(old_file_name)
                lines = f.readlines()[:5]
                for line in lines:
                    if "Entering Link" in line:
                        num = line.split()[-1][:-1]
                scratch_file = "Gau-" + num + ".int"
                while os.path.exists(scratch_file):
                    sleep(60)
                logging.info("Job complete, reading in results now by running calculate again...")

                sleep(30) # waiting a lil while to make sure that the file is fixed... just in case...
                try:
                    ase_object = read_gaussian_out(
                        old_file_name)
                    autotst_object = update_from_ase(
                        autotst_object, ase_object)
                    os.chdir(current_path)
                    return autotst_object, True
                except IndexError:
                    logging.info("It appears that the previous log file wasn't finished... removing the files and rerunning")
                    os.remove(old_file_name)
                    os.remove(old_file_name.replace(".log", ".ase"))
                    os.remove(old_file_name.replace(".log", ".com"))
                    return self.calculate(autotst_object, calc)

            else:
                logging.info(
                    "Something went wrong... File is neither complete nor successful...")

                return autotst_object, False

        elif os.path.exists(old_file_name):
            complete, success = self.verify_output_file(old_file_name)

            if not complete:
                logging.info(
                    "Job appears to be running already, waiting for it to complete...")
                
                from time import sleep

                f = open(old_file_name)
                lines = f.readlines()[:5]
                for line in lines:
                    if "Entering Link" in line:
                        num = line.split()[-1][:-1]
                scratch_file = "Gau-" + num + ".int"
                while os.path.exists(scratch_file):
                    sleep(60)
                logging.info("Job complete, reading in results now by running calculate again...")

                sleep(30) # waiting a lil while to make sure that the file is fixed... just in case...

                return self.calculate(autotst_object, calc)
            
            else:
                logging.info(
                    "Found previous file for {}, verifying it...".format(old_file_name))
                if success:
                    logging.info("Old output file verified, reading it in...")
                    ase_object = read_gaussian_out(old_file_name)
                    autotst_object = update_from_ase(autotst_object, ase_object)
                    os.chdir(current_path)
                    return autotst_object, True
                else:
                    logging.info(
                        "Something went wrong... File is neither complete nor successful...")

                    return autotst_object, False           
        # Seeing if the file exists
        else:
            # File doesn't exist, running calculations
            logging.info(
                "Starting calculation for {}...".format(new_file_name))
            try:
                calc.calculate(ase_object)
                ase_object = read_gaussian_out(old_file_name)
                autotst_object = update_from_ase(autotst_object, ase_object)
                os.chdir(current_path)
                return autotst_object, True
            except:  # TODO: add error for seg fault
                # first calc failed, trying it once more
                logging.info(
                    "Failed first attempt for {}. Trying it once more...".format(new_file_name))
                try:
                    calc.calculate(ase_object)
                    ase_object = read_gaussian_out(old_file_name)
                    autotst_object = update_from_ase(
                        autotst_object, ase_object)
                    os.chdir(current_path)
                    return autotst_object, True
                except:  # TODO: add error for seg fault
                    logging.info(
                        "{} failed first and second attempt...".format(new_file_name))
                    os.chdir(current_path)
                    return autotst_object, False




    def verify_output_file(self, path):
        """
        A method to verify output files and make sure that they successfully converged, if not, re-running them

        Returns a tuple where the first entry indicates if the file is complete, the second indicates if it was successful
        """

        if not os.path.exists(path):
            print "Not a valid path, cannot be verified..."
            return False

        f = open(path, "r")
        file_lines = f.readlines()[-5:]
        verified = (False, False)
        for file_line in file_lines:
            if " Normal termination" in file_line:
                verified = (True, True)
            if " Error termination" in file_line:
                verified = (True, False)

        return verified

    def run_rotors(self, calculators, autotst_object):

        assert len(calculators) == len(
            autotst_object.torsions), "Incorrectly matched calculators to molecule..."

        if isinstance(autotst_object, AutoTST_Molecule):
            ase_object = autotst_object.ase_molecule
        elif isinstance(autotst_object, AutoTST_Reaction):
            ase_object = autotst_object.ts.ase_ts
        elif isinstance(autotst_object, AutoTST_TS):
            ase_object = autotst_object.ase_ts

        for torsion in autotst_object.torsions:
            i, j, k, l = torsion.indices
            calc = calculators[(j, k)]
            try:
                calc.calculate(ase_object)
            except:
                pass

            path = os.path.join(calc.scratch, calc.label + ".log")

            if not (self.verify_rotor(path) and self.verify_output_file(path)):
                logging.info(
                    "Could not verify the rotor, this file will not be included in calculations.")
                logging.info("File {} renamed as {}...".format(
                    path, path.replace(".log", "-failed.log")))
                os.rename(path, path.replace(".log", "-failed.log"))

    def verify_rotor(self, path):
        "This could be extrapolated to the general calculators class...?"

        parser = ccread(path)

        smallest = max(parser.scfenergies) + 1
        results = []
        for i in parser.scfenergies:
            if i < smallest:
                smallest = i
            else:
                results.append(smallest)
                smallest = max(parser.scfenergies) + 1
        # adding the last one which should be a converged geometry
        results.append(smallest)

        if ((results[0] - results[-1] < 1e-5) and # The energy difference is less than 1e-5 eV
            (((parser.converged_geometries[0] - parser.converged_geometries[i]) ** 2).mean() < 0.01)): # the RMSE between initial and final geometries is less than 1%
            return True

        else:
            return False

    def run_reactants_and_products(self):
        "A method to run the calculations for all reactants and products"

        bools = []
        for mol, calc in self.reactant_calcs.iteritems():
            mol, b = self.calculate(mol, calc)
            self.fix_io_file(calc)
            bools.append(b)

        for mol, calc in self.product_calcs.iteritems():
            mol, b = self.calculate(mol, calc)
            self.fix_io_file(calc)
            bools.append(b)

        return np.array(bools).all()

    def run_shell(self):
        "A method to run the shell optimization with the reaction center frozen"
        logging.info("Running shell optimization with center frozen...")
        self.reaction, bool = self.calculate(self.reaction, self.shell_calc)
        logging.info("Shell optimization complete!")
        return bool

    def run_center(self):
        "A method to run the reaction center optimization with the shell frozen"
        logging.info("Running center optimization with shell frozen...")
        self.reaction, bool = self.calculate(self.reaction, self.center_calc)
        logging.info("Center optimization complete!")
        return bool

    def run_overall(self):
        "A method to run the optimization of the entire TS"
        logging.info("Running overall optimization...")
        self.reaction, bool = self.calculate(self.reaction, self.overall_calc)
        logging.info("Overall optimization complete!")
        return bool

    def run_irc(self):
        "A method to run the IRC calculation"
        logging.info("Running IRC calculation")

        current_path = os.getcwd()
        scratch_path = os.path.expanduser(
            self.irc_calc.scratch)

        new_file_name = self.irc_calc.label.replace(
            "left", "(").replace("right", ")") + ".log"
        old_file_name = self.irc_calc.label + ".log"

        os.chdir(scratch_path)
        if os.path.exists(new_file_name):
            logging.info("It seems that an old IRC has been run, seeing if it's complete...")
            if self.verify_output_file(new_file_name):
                logging.info("Previous IRC complete and resulted in Normal Termination, verifying it...")
                os.chdir(current_path)

            else:
                logging.info("Previous IRC was not successful or incomplete... Rerunning it...")
                try:
                    self.irc_calc.calculate(self.reaction.ts.ase_ts)
                except:
                    # This normally fails because of an issue with ase's `read_results` method.
                    os.chdir(current_path)
                    pass
                logging.info("IRC calc complete!")
        else:
            logging.info("No previous IRC clac has been run, starting a new one...")
            try:
                self.irc_calc.calculate(self.reaction.ts.ase_ts)
            except:
                # This normally fails because of an issue with ase's `read_results` method.
                os.chdir(current_path)
                pass
            logging.info("IRC calc complete!")

    def validate_irc(self):  # TODO: need to add more verification here
        logging.info("Validating IRC file...")
        irc_path = os.path.join(self.irc_calc.scratch,
                                self.irc_calc.label + ".log")
        if not os.path.exists(irc_path):
            logging.info(
                "It seems that the file was `fixed`, reading in the `fixed` version.")
            irc_path = irc_path.replace("left", "(").replace("right", ")")

            if not os.path.exists(irc_path):
                logging.info(
                    "It seems that the IRC claculation has not been run.")
                return False

        f = open(irc_path, "r")
        file_lines = f.readlines()[-5:]

        completed = False
        for file_line in file_lines:
            if " Normal termination" in file_line:
                logging.info("IRC successfully ran")
                completed = True
        if completed == False:
            logging.info("IRC failed... could not be validated...")
            return False

        pth1 = list()
        steps = list()
        with open(irc_path) as outputFile:
            for line in outputFile:
                line = line.strip()

                if line.startswith('Point Number:'):
                    if int(line.split()[2]) > 0:
                        if int(line.split()[-1]) == 1:
                            ptNum = int(line.split()[2])
                            pth1.append(ptNum)
                        else:
                            pass
                elif line.startswith('# OF STEPS ='):
                    numStp = int(line.split()[-1])
                    steps.append(numStp)
        # This indexes the coordinate to be used from the parsing
        if steps == []:
            logging.error('No steps taken in the IRC calculation!')
            return False
        else:
            pth1End = sum(steps[:pth1[-1]])
            # Compare the reactants and products
            ircParse = ccread(irc_path)
            # cf. http://cclib.sourceforge.net/wiki/index.php/Using_cclib#Additional_information

            atomcoords = ircParse.atomcoords
            atomnos = ircParse.atomnos
            # Convert the IRC geometries into RMG molecules
            # We don't know which is reactant or product, so take the two at the end of the
            # paths and compare to the reactants and products
            mol1 = Molecule()
            mol1.fromXYZ(atomnos, atomcoords[pth1End])
            mol2 = Molecule()
            mol2.fromXYZ(atomnos, atomcoords[-1])

            testReaction = Reaction(
                reactants=mol1.split(),
                products=mol2.split(),
            )

            if isinstance(self.reaction.rmg_reaction.reactants[0], rmgpy.molecule.Molecule):
                targetReaction = Reaction(
                    reactants=[reactant.toSingleBonds()
                               for reactant in self.reaction.rmg_reaction.reactants],
                    products=[product.toSingleBonds()
                              for product in self.reaction.rmg_reaction.products],
                )
            elif isinstance(self.reaction.rmg_reaction.reactants[0], rmgpy.species.Species):
                targetReaction = Reaction(
                    reactants=[reactant.molecule[0].toSingleBonds()
                               for reactant in self.reaction.rmg_reaction.reactants],
                    products=[product.molecule[0].toSingleBonds()
                              for product in self.reaction.rmg_reaction.products],
                )

            if targetReaction.isIsomorphic(testReaction):
                return True
            else:
                return False

    def run_all(self, vibrational_analysis=True):
        """
        A method that is designed to run all of the automated quantum
        calculations for AutoTST. These can be run independently as well.

        :params:
        vibrational_analysis: (bool) A bool to tell AutoTST if you want to use
        vibrational analysis instead of IRC calcs to speed up calculations

        :returns:
        result: (bool) A bool to tell you if an AutoTST run successfully
        converged on a verified TS.
        """
        result = False
        r_and_p = self.run_reactants_and_products()
        if not r_and_p:
            return result
        shell = self.run_shell()
        self.fix_io_file(self.shell_calc)
        if not shell:
            return result
        center = self.run_center()
        self.fix_io_file(self.center_calc)
        if not center:
            return result
        overall = self.run_overall()
        self.fix_io_file(self.overall_calc)
        if not overall:
            return result

        vib = Vibrational_Analysis(
            reaction=self.reaction, scratch=self.scratch)
        logging.info("Performing Vibrational Analysis...")
        if vibrational_analysis and vib.validate_ts():
            logging.info(
                "Vibrational analysis successful! Successfully arrived at a TS.")
            result = True
        elif vibrational_analysis and not vib.validate_ts():
            logging.info(
                "Could not validate via vibrational analysis... \nRunning IRC instead...")
            self.run_irc()
            result = self.validate_irc()
        else:
            logging.info(
                "Running without vibrational analysis... \nRunning IRC instead...")
            self.run_irc()
            result = self.validate_irc()

        self.fix_io_file(self.irc_calc)

        if result:
            logging.info("Arrived at a TS!")
            return result

        else:
            logging.info("Could not arrive at a TS!")
            return result

    def fix_io_file(self, calc):
        """
        A method that removes the `left` and `right` text from a log, ase, and
        com files and turns it back into a smiles structure
        """
        old_log_file = calc.label + ".log"
        old_log_path = os.path.join(calc.scratch, old_log_file)
        if os.path.exists(old_log_path):
            new_log_path = old_log_path.replace(
                "left", "(").replace("right", ")")
            os.rename(old_log_path, new_log_path)

        old_ase_file = calc.label + ".ase"
        old_ase_path = os.path.join(calc.scratch, old_ase_file)
        if os.path.exists(old_ase_path):
            new_ase_path = old_ase_path.replace(
                "left", "(").replace("right", ")")
            os.rename(old_ase_path, new_ase_path)

        old_com_file = calc.label + ".com"
        old_com_path = os.path.join(calc.scratch, old_com_file)
        if os.path.exists(old_com_path):
            new_com_path = old_com_path.replace(
                "left", "(").replace("right", ")")
            os.rename(old_com_path, new_com_path)

    def fix_io_files(self):
        """
        A method that removes the `left` and `right` text from a log, ase, and
        com files and turns it back into a smiles structure for ALL files.
        """
        for calc in self.reactant_calcs.values():
            self.fix_io_file(calc)

        for calc in self.product_calcs.values():
            self.fix_io_file(calc)

        self.fix_io_file(self.shell_calc)
        self.fix_io_file(self.center_calc)
        self.fix_io_file(self.overall_calc)<|MERGE_RESOLUTION|>--- conflicted
+++ resolved
@@ -92,14 +92,11 @@
         self.scratch = scratch
         self.method = method
         self.basis = basis
-<<<<<<< HEAD
-=======
         self.save_directory = save_directory
-        self.label = autotst_reaction.label
->>>>>>> 01787aed
+        
 
         if autotst_reaction:
-            self.save_directory = save_directory
+            self.label = autotst_reaction.label
 
             self.get_reactant_and_product_calcs(
                 self.mem, self.nprocshared, self.scratch, self.method, self.basis)
