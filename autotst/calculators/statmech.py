--- conflicted
+++ resolved
@@ -440,11 +440,7 @@
             if isinstance(job, KineticsJob):
                 self.kinetics_job = job
             elif isinstance(job, ThermoJob):
-<<<<<<< HEAD
-                continue
-=======
                 self.thermo_job = job
->>>>>>> 72f45006
 
     def set_reactants_and_products(self):
 
