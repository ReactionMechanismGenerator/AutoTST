#!/usr/bin/python
# -*- coding: utf-8 -*-

##########################################################################
#
#   AutoTST - Automated Transition State Theory
#
#   Copyright (c) 2015-2018 Prof. Richard H. West (r.west@northeastern.edu)
#
#   Permission is hereby granted, free of charge, to any person obtaining a
#   copy of this software and associated documentation files (the 'Software'),
#   to deal in the Software without restriction, including without limitation
#   the rights to use, copy, modify, merge, publish, distribute, sublicense,
#   and/or sell copies of the Software, and to permit persons to whom the
#   Software is furnished to do so, subject to the following conditions:
#
#   The above copyright notice and this permission notice shall be included in
#   all copies or substantial portions of the Software.
#
#   THE SOFTWARE IS PROVIDED 'AS IS', WITHOUT WARRANTY OF ANY KIND, EXPRESS OR
#   IMPLIED, INCLUDING BUT NOT LIMITED TO THE WARRANTIES OF MERCHANTABILITY,
#   FITNESS FOR A PARTICULAR PURPOSE AND NONINFRINGEMENT. IN NO EVENT SHALL THE
#   AUTHORS OR COPYRIGHT HOLDERS BE LIABLE FOR ANY CLAIM, DAMAGES OR OTHER
#   LIABILITY, WHETHER IN AN ACTION OF CONTRACT, TORT OR OTHERWISE, ARISING
#   FROM, OUT OF OR IN CONNECTION WITH THE SOFTWARE OR THE USE OR OTHER
#   DEALINGS IN THE SOFTWARE.
#
##########################################################################

import os
import logging
import numpy as np
from copy import deepcopy

import rdkit
from rdkit import DistanceGeometry
from rdkit.Chem import rdDistGeom


from rdkit import Chem
from rdkit.Chem import AllChem
from rdkit.Chem.Pharm3D import EmbedLib

import ase 

import rmgpy
from rmgpy.molecule import Molecule as RMGMolecule
from rmgpy.species import Species as RMGSpecies
from rmgpy.reaction import Reaction as RMGReaction
from rmgpy.reaction import ReactionError
from rmgpy.kinetics import PDepArrhenius, PDepKineticsModel
from rmgpy.data.rmg import RMGDatabase
from rmgpy.exceptions import ActionError

import autotst
from autotst.data.base import DistanceData, TransitionStateDepository, TSGroups, TransitionStates
from autotst.species import Species, Conformer
from autotst.geometry import Torsion, Angle, Bond, CisTrans, ChiralCenter

FORMAT = "%(filename)s:%(lineno)d %(funcName)s %(levelname)s %(message)s"
logging.basicConfig(format=FORMAT, level=logging.INFO)

try:
    import py3Dmol
except ImportError:
    logging.info("Error importing py3Dmol")


# Currently this is set up to only work with H_Abstraction
# TODO: Edit this so it works with other reaction families

class Reaction():

    rmg_database = None   # will be an RMGDatabase instance, once loaded.
    # a dictionary will have reaction family names as keys and
    # TransitionStates instances as values, once loaded.
    ts_databases = dict()

    def __init__(
            self,
            label=None,
            rmg_reaction=None,
            reaction_family="H_Abstraction"):

        self.possible_families = [  # These families (and only these) will be loaded from both RMG and AutoTST databases
            "R_Addition_MultipleBond",
            "H_Abstraction",
            "intra_H_migration"
        ]

        self.label = label
        self.rmg_reaction = rmg_reaction
        self.reaction_family = reaction_family
        self.rmg_database = None
        self.ts_databases = None
        self._ts = None
        self._distance_data = None

    def __repr__(self):
        return '<Reaction "{}">'.format(self.label)

    @property
    def ts(self):
        """ #TODO: DOESN'T WORK RN
        The TS transition state for this reaction.

        Calls create_ts_geometries() if it has not previously been found.
        To update, call create_ts_geometries() manually.

        Variables:
        - None

        Return:
        - _ts (dict): the dictionary containing the forward and reverse TSs
        """
        if self._ts is None:
            ts_dict = {}
            for direction, complex in self.get_rmg_complexes().items():
                ts = TS(
                    reaction_label=self.label,
                    #smiles=complex.toSMILES()
                    direction=direction,
                    rmg_molecule=complex,
                    reaction_family=self.reaction_family,
                    distance_data=self.distance_data
                )
                ts_dict[direction] = [ts]

            self._ts = ts_dict

        return self._ts

    @property
    def distance_data(self):
        """
        The distance data.

        Calls generate_distance_data() if it has not previously been found.
        To update, call create_distance_data()

        Variables:
        - None

        Return:
        - _distance_data (DistanceData): a container for the key distance data
        """
        if self._distance_data is None:
            self.generate_distance_data()
        return self._distance_data

    @classmethod
    def load_databases(self, rmg_database_path=None, force_reload=False):
        """
        Load the RMG and AutoTST databases, if they have not already been loaded,
        into the class level variables where they are stored.

        Variables:
        - force_reload (bool):if set to True then forces a reload, even if already loaded.
        - rmg_database_path (str): path to rmg database directory. If None, database will be 
          loaded from rmgpy.settings['database.directory']

        Returns:
        - None
        """
        if self.rmg_database and self.ts_databases and not force_reload:
            return self.rmg_database, self.ts_databases

        rmg_database = RMGDatabase()

        if rmg_database_path is None:
	        database_path = rmgpy.settings['database.directory']
        else:
            database_path = rmg_database_path

        logging.info("Loading RMG database from '{}'".format(database_path))

        self.possible_families = [  # These families (and only these) will be loaded from both RMG and AutoTST databases
            "R_Addition_MultipleBond",
            "H_Abstraction",
            "intra_H_migration"
        ]
        try:
            rmg_database.load(
                database_path,
                kineticsFamilies=self.possible_families,
                transportLibraries=[],
                reactionLibraries=[],
                seedMechanisms=[],
                thermoLibraries=[
                    'primaryThermoLibrary',
                    'thermo_DFT_CCSDTF12_BAC',
                    'CBS_QB3_1dHR'],
                solvation=False,
            )
        except IOError:
            logging.info(
                "RMG database not found at '{}'. This can occur if a git repository of the database is being"
                "used rather than the binary version".format(database_path))
            database_path = os.path.join(database_path, 'input')
            logging.info(
                "Loading RMG database instead from '{}'".format(database_path))
            rmg_database.load(
                database_path,
                kineticsFamilies=self.possible_families,
                transportLibraries=[],
                reactionLibraries=[],
                seedMechanisms=[],
                thermoLibraries=[
                    'primaryThermoLibrary',
                    'thermo_DFT_CCSDTF12_BAC',
                    'CBS_QB3_1dHR'],
                solvation=False,
            )

        self.rmg_database = rmg_database

        self.ts_databases = dict()
        for reaction_family in self.possible_families:
            ts_database = TransitionStates()
            path = os.path.join(
                autotst.settings['tst_database_path'],
                reaction_family)
            global_context = {'__builtins__': None}
            local_context = {'DistanceData': DistanceData}
            family = self.rmg_database.kinetics.families[reaction_family]
            family_copy = deepcopy(family)
            ts_database.family = family_copy
            ts_database.load(path, local_context, global_context)

            self.ts_databases[reaction_family] = ts_database

        return self.rmg_database, self.ts_databases

    def generate_distance_data(self):
        """
        Generates the distance estimates using group additivity.
        Requires self.rmg_reaction
        Stores it in self.distance_data.

        Variables:
        - rmg_reaction (RMGReaction): The RMGReaction of interest

        Returns:
        - None
        """
        if not (self.rmg_database or self.ts_databases):
            self.rmg_database, self.ts_databases = self.load_databases()
        self.get_labeled_reaction()
        assert self.rmg_reaction, "try calling get_rmg_reaction() first"
        self._distance_data = self.ts_databases[self.reaction_family].groups.estimateDistancesUsingGroupAdditivity(
            self.rmg_reaction)
        if ((np.isclose(self._distance_data.distances["d12"] + self._distance_data.distances["d23"],
                      self._distance_data.distances["d13"],
                      atol=0.05)) or (self._distance_data.distances["d12"] + self._distance_data.distances["d23"] < self._distance_data.distances["d13"])):
            logging.info(
                "Distance between *1 and *3 is too small, setting it to lower bound of uncertainty")

            self._distance_data.distances["d13"] -= self._distance_data.uncertainties["d13"] / 2

        logging.info("The distance data is as follows: {}".format(
            self._distance_data))

        return self._distance_data

    def generate_reactants_and_products(self):
        """
        A module that will generate AutoTST Species for a given reaction's 
        reactants and products

        Variabels:
        - rmg_reaction (RMGReaction): the RMGReaction of interest

        Returns:
        - reactants (list): a list of AutoTST Species corresponding to the reactnats
        - products (list): a list of AutoTST Species corresponding to the products
        """
        if self.rmg_reaction is None:
            self.get_rmg_reaction()

        self.reactants = []
        self.products = []
        for react in self.rmg_reaction.reactants:
            mol = Species(rmg_species=react)
            mol.generate_structures()
            self.reactants.append(mol)

        for prod in self.rmg_reaction.products:
            mol = Species(rmg_species=prod)
            mol.generate_structures()
            self.products.append(mol)

        return self.reactants, self.products

    def get_labeled_reaction(self):
        """
        A method that will return a labeled reaction given a reaction label or rmg_reaction
        A label or an rmg_reaction needs to be provided in order for this method to work.
        If both are provided, we assert that the label matches the reaction.

        Variables:
        - label (str): the reaction label of interest
        - rmg_reaction (RMGReaction): the reaction of interest

        Returns:
        - reaction (RMGReaction): An RMGReaction with labeled reactants and products
        - name (str): The string corresponding to the reaction family matched to the reaction of interest
        """
        if not (self.rmg_database or self.ts_databases):
            self.rmg_database, self.ts_databases = self.load_databases()

        assert (
            self.label or self.rmg_reaction), "You must provide a reaction or a reaction label"

        match = False
        if self.label:
            rmg_reactants = []
            rmg_products = []
            r, p = self.label.split("_")
            for react in r.split("+"):
                s = RMGMolecule(SMILES=react)
                rmg_reactants.append(s)
            for prod in p.split("+"):
                s = RMGMolecule(SMILES=prod)
                rmg_products.append(s)

            test_reaction = RMGReaction(
                reactants=rmg_reactants, 
                products=rmg_products)

            if self.rmg_reaction:
                assert self.rmg_reaction.isIsomorphic(
                    test_reaction), "The reaction label provided does not match the RMGReaction provided..."

            for name, family in list(self.rmg_database.kinetics.families.items()):
                if match:
                    break
                try:
                    labeled_r, labeled_p = family.getLabeledReactantsAndProducts(
                        test_reaction.reactants, test_reaction.products)
                except ValueError:
                    continue
                    
                if not (labeled_r and labeled_p):
                    continue

                if ((len(labeled_r) > 0) and (len(labeled_p) > 0)):
                    logging.info("Matched reaction to {} family".format(name))

                    labeled_reactants = deepcopy(labeled_r)
                    labeled_products = deepcopy(labeled_p)
                    test_reaction.reactants = labeled_r[:]
                    test_reaction.products = labeled_p[:]
                    match = True
                    final_family = family
                    final_name = name
                    break

        elif self.rmg_reaction: #RMGReaction but no label
            rmg_reactants = []
            rmg_products = []
            for react in self.rmg_reaction.reactants:
                if isinstance(react, RMGSpecies):
                    rmg_reactants.append(react.molecule)
                elif isinstance(react, RMGMolecule):
                    rmg_reactants.append([react])

            for prod in self.rmg_reaction.products:
                if isinstance(prod, RMGSpecies):
                    rmg_products.append(prod.molecule)
                elif isinstance(prod, RMGMolecule):
                    rmg_products.append([prod])
            test_reactants = []
            test_products = []
            if len(rmg_reactants) == 1:
                for l1 in rmg_reactants[0]:
                    test_reactants.append([l1])
            elif len(rmg_reactants) == 2:
                l1, l2 = rmg_reactants
                for i in l1:
                    for j in l2:
                        test_reactants.append([i, j])

            if len(rmg_products) == 1:
                for l1 in rmg_products[0]:
                    test_products.append([l1])
            elif len(rmg_products) == 2:
                l1, l2 = rmg_products
                for i in l1:
                    for j in l2:
                        test_products.append([i, j])

            reacts = test_reactants[:]
            prods = test_products[:]
            for name, family in list(self.rmg_database.kinetics.families.items()):
                logging.info("Trying to match {} to {}".format(self.rmg_reaction, family))

                if match:
                    continue
                
                test_reactants = reacts[:]
                test_products = prods[:]
                for test_reactant in test_reactants:
                    for test_product in test_products:

                        if match:
                            continue

                        test_reaction = RMGReaction(
                            reactants=test_reactant, products=test_product)

                        try:
                            labeled_r, labeled_p = family.getLabeledReactantsAndProducts(
                                test_reaction.reactants, test_reaction.products)
                            if not (labeled_r and labeled_p):
                                logging.info("Unable to determine a reaction for the forward direction. Trying the reverse direction.")
                                raise ActionError
                        except (ValueError, ActionError, IndexError):
                            try: 
                                # Trying the reverse reaction if the forward reaction doesn't work
                                # This is useful for R_Addition reactions
                                labeled_r, labeled_p = family.getLabeledReactantsAndProducts(
                                    test_reaction.products, test_reaction.reactants)
                            except (ValueError, ActionError, IndexError):
                               continue
                            

                        if not (labeled_r and labeled_p):
                            labeled_r, labeled_p = family.getLabeledReactantsAndProducts(
                                test_reaction.products, test_reaction.reactants)
                            continue

                        if ((len(labeled_r) > 0) and (len(labeled_p) > 0)) and (self.rmg_reaction.isIsomorphic(test_reaction)):
                            logging.info(
                                "Matched reaction to {} family".format(name))

                            labeled_reactants = deepcopy(labeled_r)
                            labeled_products = deepcopy(labeled_p)
                            test_reaction.reactants = labeled_r[:]
                            test_reaction.products = labeled_p[:]
                            logging.info("{}".format(labeled_r))
                            logging.info("{}".format(labeled_p))
                            match = True
                            final_family = family
                            final_name = name
                            
        assert match, "Could not idetify labeled reactants and products"
        #try: 
        reaction_list = final_family.generateReactions(
            test_reaction.reactants, test_reaction.products)
        #except KeyError:
        #    reaction_list = None
        #    logging.info("For some reason, RMG is having trouble generating reactions for {}".format(test_reaction))

        assert reaction_list, "Could not match a reaction to a reaction family..."

        for reaction in reaction_list:
            if test_reaction.isIsomorphic(reaction):
                reaction.reactants = labeled_reactants
                reaction.products = labeled_products
                break
        self.rmg_reaction = reaction
        self.reaction_family = final_name
        return self.rmg_reaction, self.reaction_family

    def get_label(self):
        """
        A method to get the reaction label corresponding to an rmg_reaction

        Variables:
        - rmg_reaction (RMGReaction): The RMGReaction of interest

        Returns:
        - string (str): the reaction label in the format r1+r2_p1+p2
        """
        if self.label:
            return self.label
        
        string = ""
        for react in self.rmg_reaction.reactants:
            if isinstance(react, RMGSpecies):
                string += "{}+".format(react.molecule[0].toSMILES())
            elif isinstance(react, RMGMolecule):
                string += "{}+".format(react.toSMILES())
        string = string[:-1]
        string += "_"
        for prod in self.rmg_reaction.products:
            if isinstance(prod, RMGSpecies):
                string += "{}+".format(prod.molecule[0].toSMILES())
            elif isinstance(prod, RMGMolecule):
                string += "{}+".format(prod.toSMILES())
        self.label = string[:-1]
        return self.label

    def get_rmg_reaction(self):

        if self.rmg_reaction:
            return self.rmg_reaction
        
        r, p = self.label.split("_")

        reactants = []
        products = []
        for react in r.split("+"):
            reactants.append(RMGMolecule(SMILES=react))
        for prod in p.split("+"):
            products.append(RMGMolecule(SMILES=prod))

        self.rmg_reaction = RMGReaction(reactants=reactants, products=products)
        return self.rmg_reaction

    def get_rmg_complexes(self):
        """
        A method to create a forward and reverse TS complexes used to initialize transition state geometries

        Variables:
        - rmg_reaction (RMGReaction): The RMGReaction of interest

        Returns:
        - complexes (dict): a dictionary containing RMGMolecules of the forward and reverse reaction complexes
        """

        if self.rmg_reaction is None:
            self.get_labeled_reaction()

        reactant_complex = RMGMolecule()
        for react in self.rmg_reaction.reactants:
            if isinstance(react, RMGMolecule):
                reactant_complex = reactant_complex.merge(react)
            elif isinstance(react, RMGSpecies):
                for mol in react.molecule:
                    if len(mol.getLabeledAtoms()) > 0:
                        reactant_complex = reactant_complex.merge(mol)

        product_complex = RMGMolecule()
        for prod in self.rmg_reaction.products:
            if isinstance(prod, RMGMolecule):
                product_complex = product_complex.merge(prod)
            elif isinstance(prod, RMGSpecies):
                for mol in prod.molecule:
                    if len(mol.getLabeledAtoms()) > 0:
                        product_complex = product_complex.merge(mol)

        reactant_complex.updateMultiplicity()
        product_complex.updateMultiplicity()

        if len(reactant_complex.getLabeledAtoms()) == 0 or len(product_complex.getLabeledAtoms()) == 0:
            logging.warning("REACTING ATOMS LABELES NOT PROVIDED. Please call `Reaction.get_labeled_reaction` to generate labeled complexes")

        self.complexes = {
            "forward": reactant_complex,
            "reverse": product_complex}

        return self.complexes

    def generate_conformers(self, ase_calculator=None):
        """
        A method to generate an ensemble of low energy conformers.
        Currently only supports a systematic search with the goal of adding evolutionary searches

        Variables: 
        - method (str): the method of the conformer search. Currently only systematic is supported
        - calculator (ASECalculator): the calculator you want to evaluate your conformers with.

        Returns:
        - ts (dict): a dictionary containing an ensemble of low energy transition state geometries in 
            the forward and reverse direction
        """

        assert ase_calculator, "Please provide an ASE calculator object"
        
        from autotst.conformer.systematic import systematic_search

        for direction, conformers in self.ts.items():
            conformer = conformers[0]
            conformer.ase_molecule.set_calculator(ase_calculator)
            conformers = systematic_search(conformer, delta=120)
            for conformer in conformers:
                conformer.direction = direction
            self.ts[direction] = conformers

        return self.ts


class TS(Conformer):
    """
    A class that defines the 3D geometry of a transition state (TS)
    """

    def __init__(
            self,
            smiles=None,
            reaction_label=None,
            direction='forward',
            rmg_molecule=None,
            reaction_family="H_Abstraction",
            distance_data=None,
            index=0):

        self.energy = None
        self.reaction_label = reaction_label
        self.direction = direction.lower()
        self.reaction_family = reaction_family
        self.distance_data = distance_data
        self.index = index
        self.bm = None

        assert direction in ["forward",
                             "reverse"], "Please provide a valid direction"

        self._rdkit_molecule = None
        self._ase_molecule = None

        if (smiles or rmg_molecule):
            if smiles and rmg_molecule:
                assert rmg_molecule.isIsomorphic(RMGMolecule(
                    SMILES=smiles)), "SMILES string did not match RMG Molecule object"
                self.smiles = smiles
                self.rmg_molecule = rmg_molecule

            elif rmg_molecule:
                self.rmg_molecule = rmg_molecule
                self.smiles = rmg_molecule.toSMILES()

            else:
                self.smiles = smiles
                self.rmg_molecule = RMGMolecule(SMILES=smiles)

            self.rmg_molecule.updateMultiplicity()
            self._symmetry_number = None

        else:
            self.smiles = None
            self.rmg_molecule = None
            self._rdkit_molecule = None
            self._pseudo_geometry = None
            self._ase_molecule = None
            self.bonds = []
            self.angles = []
            self.torsions = []
            self.cistrans = []
            self.chiral_centers = []
            self._symmetry_number = None

    def __repr__(self):
        return '<TS "{}">'.format(self.smiles)

    def copy(self):
        copy_conf = TS(
            reaction_label=self.reaction_label,
            reaction_family=self.reaction_family)
        copy_conf.smiles = self.smiles
        copy_conf.rmg_molecule = self.rmg_molecule.copy()
        copy_conf._rdkit_molecule = self.rdkit_molecule.__copy__()
        copy_conf._pseudo_geometry = self._pseudo_geometry.__copy__()
        copy_conf._ase_molecule = self.ase_molecule.copy()
        copy_conf.get_geometries()
        copy_conf.energy = self.energy
        copy_conf._symmetry_number = self._symmetry_number
        return copy_conf

    @property
    def symmetry_number(self):

        if not self._symmetry_number:
            self._symmetry_number = self.calculate_symmetry_number()
        return self._symmetry_number

    @property
    def rdkit_molecule(self):
        if (self._rdkit_molecule is None) and self.distance_data:
            self._rdkit_molecule = self.get_rdkit_mol()
        return self._rdkit_molecule

    @property
    def ase_molecule(self):
        if (self._ase_molecule is None):
            self._ase_molecule = self.get_ase_mol()
        return self._ase_molecule

    def get_rdkit_mol(self):
        """
        A method to create an rdkit geometry... slightly different than that of the conformer method
        returns both the rdkit_molecule and the bm
        """
        self._rdkit_molecule = Conformer(rmg_molecule=self.rmg_molecule).get_rdkit_mol()

        self.get_labels()
        for i, atom in enumerate(self.rmg_molecule.atoms):
            assert atom.number == self.rdkit_molecule.GetAtoms()[i].GetAtomicNum()

        if len(self.labels) == 3:

            rd_copy = Chem.RWMol(self.rdkit_molecule.__copy__())

            lbl1, lbl2, lbl3 = self.labels

            if not rd_copy.GetBondBetweenAtoms(lbl1, lbl2):
                rd_copy.AddBond(lbl1, lbl2,
                                order=rdkit.Chem.rdchem.BondType.SINGLE)
            elif not rd_copy.GetBondBetweenAtoms(lbl2, lbl3):
                rd_copy.AddBond(lbl2, lbl3,
                                order=rdkit.Chem.rdchem.BondType.SINGLE)
            

            self._pseudo_geometry = rd_copy

        logging.info("Initially embedded molecule")

        self.bm = None

        if self.distance_data:
            logging.info("Getting bounds matrix")
            self.bm = self.get_bounds_matrix()

            if len(self.labels) > 0:
                logging.info("Editing bounds matrix")
                self.bm = self.edit_matrix()

            logging.info("Performing triangle smoothing on bounds matrix.")
            DistanceGeometry.DoTriangleSmoothing(self.bm)

            logging.info("Now attempting to embed using edited bounds matrix.")

            self.rd_embed()
        return self.rdkit_molecule

    def get_bounds_matrix(self):
        """
        A method to obtain the bounds matrix
        """
        self.bm = rdDistGeom.GetMoleculeBoundsMatrix(self.rdkit_molecule)
        return self.bm

    def set_limits(self, lbl1, lbl2, value, uncertainty):
        """
        A method to set the limits of a particular distance between two atoms

        :param bm: an array of arrays corresponding to the bounds matrix
        :param lbl1: the label of one atom
        :param lbl2: the label of another atom
        :param value: the distance from a distance data object (float)
        :param uncertainty: the uncertainty of the `value` distance (float)
        :return bm: an array of arrays corresponding to the edited bounds matrix
        """
        logging.info(
            "For atoms {0} and {1} we have a distance of: \t {2}".format(
                lbl1, lbl2, value))
        if lbl1 > lbl2:
            self.bm[lbl2][lbl1] = value + uncertainty / 2
            self.bm[lbl1][lbl2] = max(0, value - uncertainty / 2)
        else:
            self.bm[lbl2][lbl1] = max(0, value - uncertainty / 2)
            self.bm[lbl1][lbl2] = value + uncertainty / 2

        return self.bm

    def bm_pre_edit(self, sect):
        """
        Clean up some of the atom distance limits before attempting triangle smoothing.
        This ensures any edits made do not lead to unsolvable scenarios for the molecular
        embedding algorithm.

        sect is the list of atom indices belonging to one species.
        """
        others = list(range(len(self.bm)))
        for idx in sect:
            others.remove(idx)

        for i in range(len(self.bm)):  # sect:
            for j in range(i):  # others:
                if i < j:
                    continue
                for k in range(len(self.bm)):
                    if k == i or k == j or i == j:
                        continue
                    Uik = self.bm[i, k] if k > i else self.bm[k, i]
                    Ukj = self.bm[j, k] if k > j else self.bm[k, j]

                    maxLij = Uik + Ukj - 0.1
                    if self.bm[i, j] > maxLij:
                        logging.info(
                            "Changing lower limit {0} to {1}".format(self.bm[i, j], maxLij))
                        self.bm[i, j] = maxLij

        return self.bm

    def get_labels(self):
        """
        A method to get the labeled atoms from a reaction

        :param reactants: a combined rmg_molecule object
        :return labels: the atom labels corresponding to the reaction center
        :return atomMatch: a tuple of tuples the atoms labels corresponding to the reaction center
        """

        if len(self.rmg_molecule.getLabeledAtoms()) == 0:
            labels = []
            atomMatch = ()

        if self.reaction_family.lower() in [
            'h_abstraction',
            'r_addition_multiplebond',
            'intra_h_migration']:
            # for i, atom in enumerate(reactants.atoms):
            lbl1 = self.rmg_molecule.getLabeledAtoms()["*1"].sortingLabel
            lbl2 = self.rmg_molecule.getLabeledAtoms()["*2"].sortingLabel
            lbl3 = self.rmg_molecule.getLabeledAtoms()["*3"].sortingLabel
            labels = [lbl1, lbl2, lbl3]
            atomMatch = ((lbl1,), (lbl2,), (lbl3,))
        elif self.reaction_family.lower() in ['disproportionation']:
            lbl1 = self.rmg_molecule.getLabeledAtoms()["*2"].sortingLabel
            lbl2 = self.rmg_molecule.getLabeledAtoms()["*4"].sortingLabel
            lbl3 = self.rmg_molecule.getLabeledAtoms()["*1"].sortingLabel

            labels = [lbl1, lbl2, lbl3]
            atomMatch = ((lbl1,), (lbl2,), (lbl3,))

        #logging.info("The labled atoms are {}.".format(labels))
        self.labels = labels
        self.atom_match = atomMatch
        return self.labels, self.atom_match

    def edit_matrix(self):
        """
        A method to edit the bounds matrix using labels and distance data
        """

        lbl1, lbl2, lbl3 = self.labels

        sect = []

        for atom in self.rmg_molecule.split()[0].atoms:
            sect.append(atom.sortingLabel)

        uncertainties = {'d12': 0.02, 'd13': 0.02, 'd23': 0.02}
        self.bm = self.set_limits(
            lbl1,
            lbl2,
            self.distance_data.distances['d12'],
            uncertainties['d12'])
        self.bm = self.set_limits(
            lbl2,
            lbl3,
            self.distance_data.distances['d23'],
            uncertainties['d23'])
        self.bm = self.set_limits(
            lbl1,
            lbl3,
            self.distance_data.distances['d13'],
            uncertainties['d13'])

        self.bm = self.bm_pre_edit(sect)

        return self.bm

    def optimize_rdkit_molecule(self):
        """
        Optimizes the rdmol object using UFF.
        Determines the energy level for each of the conformers identified in rdmol.GetConformer.


        :param rdmol:
        :param boundsMatrix:
        :param atomMatch:
        :return rdmol, minEid (index of the lowest energy conformer)
        """

        energy = 0.0
        minEid = 0
        lowestE = 9.999999e99  # start with a very high number, which would never be reached

        for conf in self.rdkit_molecule.GetConformers():
            if (self.bm is None) or (self.atom_match is None):
                AllChem.UFFOptimizeMolecule(self._rdkit_molecule, confId=conf.GetId())
                energy = AllChem.UFFGetMoleculeForceField(
                    self._rdkit_molecule, confId=conf.GetId()).CalcEnergy()
            else:
                _, energy = EmbedLib.OptimizeMol(
                    self._rdkit_molecule, self.bm, atomMatches=self.atom_match, forceConstant=100000.0)

            if energy < lowestE:
                minEid = conf.GetId()
                lowestE = energy

        return self.rdkit_molecule, minEid

    def rd_embed(self):
        """
        This portion of the script is literally taken from rmgpy but hacked to work without defining a geometry object

        Embed the RDKit molecule and create the crude molecule file.
        """
        numConfAttempts = 10000
        if (self.bm is None) or (self.atom_match is None):
            AllChem.EmbedMultipleConfs(self._rdkit_molecule, numConfAttempts, randomSeed=1)

            self._rdkit_molecule, minEid = self.optimize_rdkit_molecule()
        else:
            """
            Embed the molecule according to the bounds matrix. Built to handle possible failures
            of some of the embedding attempts.
            """
            self._rdkit_molecule.RemoveAllConformers()
            for i in range(0, numConfAttempts):
                try:
                    EmbedLib.EmbedMol(self._rdkit_molecule, self.bm, atomMatch=self.atom_match)
                    break
                except ValueError:
                    logging.info(
                        "RDKit failed to embed on attempt {0} of {1}".format(
                            i + 1, numConfAttempts))
                except RuntimeError:
                    logging.info("RDKit failed to embed.")
            else:
                logging.error("RDKit failed all attempts to embed")
                return None, None

            """
            RDKit currently embeds the conformers and sets the id as 0, so even though multiple
            conformers have been generated, only 1 can be called. Below the id's are resolved.
            """
            for i in range(len(self.rdkit_molecule.GetConformers())):
                self.rdkit_molecule.GetConformers()[i].SetId(i)

            self._rdkit_molecule, minEid = self.optimize_rdkit_molecule()

        return self._rdkit_molecule, minEid

    def get_bonds(self):
        test_conf = Conformer()
        test_conf.rmg_molecule = self.rmg_molecule
<<<<<<< HEAD
        test_conf._rdkit_molecule = self._pseudo_geometry
        test_conf._ase_molecule = self.ase_molecule
=======
        try:
            test_conf.rdkit_molecule = self._pseudo_geometry
        except:
            self.get_rdkit_mol()
            test_conf.rdkit_molecule = self._pseudo_geometry
        test_conf.ase_molecule = self.ase_molecule
>>>>>>> 991fe13b
        return test_conf.get_bonds()

    def get_torsions(self):
        test_conf = Conformer()
        test_conf.rmg_molecule = self.rmg_molecule
<<<<<<< HEAD
        test_conf._rdkit_molecule = self._pseudo_geometry
        test_conf._ase_molecule = self.ase_molecule
=======
        try:
	        test_conf.rdkit_molecule = self._pseudo_geometry
        except:
            self.get_rdkit_mol()
            test_conf.rdkit_molecule = self._pseudo_geometry
        test_conf.ase_molecule = self.ase_molecule
>>>>>>> 991fe13b
        return test_conf.get_torsions()

    def get_angles(self):
        test_conf = Conformer()
        test_conf.rmg_molecule = self.rmg_molecule
<<<<<<< HEAD
        test_conf._rdkit_molecule = self._pseudo_geometry
        test_conf._ase_molecule = self.ase_molecule
=======
        try:
	        test_conf.rdkit_molecule = self._pseudo_geometry
        except:
            self.get_rdkit_mol()
            test_conf.rdkit_molecule = self._pseudo_geometry
        test_conf.ase_molecule = self.ase_molecule
>>>>>>> 991fe13b
        return test_conf.get_angles()<|MERGE_RESOLUTION|>--- conflicted
+++ resolved
@@ -929,47 +929,32 @@
     def get_bonds(self):
         test_conf = Conformer()
         test_conf.rmg_molecule = self.rmg_molecule
-<<<<<<< HEAD
-        test_conf._rdkit_molecule = self._pseudo_geometry
-        test_conf._ase_molecule = self.ase_molecule
-=======
         try:
             test_conf.rdkit_molecule = self._pseudo_geometry
         except:
             self.get_rdkit_mol()
             test_conf.rdkit_molecule = self._pseudo_geometry
         test_conf.ase_molecule = self.ase_molecule
->>>>>>> 991fe13b
         return test_conf.get_bonds()
 
     def get_torsions(self):
         test_conf = Conformer()
         test_conf.rmg_molecule = self.rmg_molecule
-<<<<<<< HEAD
-        test_conf._rdkit_molecule = self._pseudo_geometry
-        test_conf._ase_molecule = self.ase_molecule
-=======
         try:
 	        test_conf.rdkit_molecule = self._pseudo_geometry
         except:
             self.get_rdkit_mol()
             test_conf.rdkit_molecule = self._pseudo_geometry
         test_conf.ase_molecule = self.ase_molecule
->>>>>>> 991fe13b
         return test_conf.get_torsions()
 
     def get_angles(self):
         test_conf = Conformer()
         test_conf.rmg_molecule = self.rmg_molecule
-<<<<<<< HEAD
-        test_conf._rdkit_molecule = self._pseudo_geometry
-        test_conf._ase_molecule = self.ase_molecule
-=======
         try:
 	        test_conf.rdkit_molecule = self._pseudo_geometry
         except:
             self.get_rdkit_mol()
             test_conf.rdkit_molecule = self._pseudo_geometry
         test_conf.ase_molecule = self.ase_molecule
->>>>>>> 991fe13b
         return test_conf.get_angles()