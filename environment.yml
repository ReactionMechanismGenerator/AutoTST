--- conflicted
+++ resolved
@@ -7,12 +7,8 @@
   - anaconda
   - conda-forge
 dependencies:
-<<<<<<< HEAD
   - python >= 3.7
   - rmg
-=======
-  - rmg == 2.4.0
->>>>>>> 02f5f8aa
   - ase
   - cclib
   - py3dmol
